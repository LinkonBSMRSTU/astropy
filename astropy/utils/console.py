# -*- coding: utf-8 -*-
# Licensed under a 3-clause BSD style license - see LICENSE.rst
"""
Utilities for console input and output.
"""
from __future__ import division, print_function

import re
import math
import multiprocessing
import os
import sys
import threading
import time

try:
    import fcntl
    import termios
    import signal
    _CAN_RESIZE_TERMINAL = True
except ImportError:
<<<<<<< HEAD
    _CAN_RESIZE_TERMNIAL = False
=======
    _CAN_RESIZE_TERMINAL = False
>>>>>>> 5b4fb260

import numpy as np

try:
    get_ipython()
except NameError:
    OutStream = None
    _stdout = sys.stdout
    _stderr = sys.stderr
else:
    try:
        from IPython.zmq.iostream import OutStream
        from IPython.utils import io
        _stdout = io.stdout
        _stderr = io.stderr
    except ImportError:
        OutStream = None
        _stdout = sys.stdout
        _stderr = sys.stderr

try:
    import IPython
    # This is just to set a flag that IPython is installed at all
    _HAVE_IPYTHON = True
except ImportError:
    _HAVE_IPYTHON = False

from ..config import ConfigurationItem
from .misc import deprecated, isiterable


__all__ = [
    'isatty', 'color_print', 'human_time', 'human_file_size',
    'ProgressBar', 'Spinner', 'print_code_line', 'ProgressBarOrSpinner']


# Only use color by default on Windows if IPython is installed.
USE_COLOR = ConfigurationItem(
    'use_color', sys.platform != 'win32' or _HAVE_IPYTHON,
    'When True, use ANSI color escape sequences when writing to the console.')


USE_UNICODE = ConfigurationItem(
    'use_unicode', True,
    'Use Unicode characters when drawing progress bars etc. at the console.')


def isatty(fileobj):
    """
    Returns `True` if `fileobj` is a tty.

    Most built-in Python file-like objects have an `isatty` member,
    but some user-defined types may not, so this assumes those are not
    ttys.
    """
    if (multiprocessing.current_process().name != 'MainProcess' or
        threading.current_thread().getName() != 'MainThread'):
        return False

    if (OutStream is not None and
        isinstance(fileobj, OutStream) and
        fileobj.name == 'stdout'):
        return True
    elif hasattr(fileobj, 'isatty'):
        return fileobj.isatty()
    return False


def _color_text(text, color):
    """
    Returns a string wrapped in ANSI color codes for coloring the
    text in a terminal::

        colored_text = color_text('Here is a message', 'blue')

    This won't actually effect the text until it is printed to the
    terminal.

    Parameters
    ----------
    text : str
        The string to return, bounded by the color codes.
    color : str
        An ANSI terminal color name. Must be one of:
        black, red, green, brown, blue, magenta, cyan, lightgrey,
        default, darkgrey, lightred, lightgreen, yellow, lightblue,
        lightmagenta, lightcyan, white, or '' (the empty string).
    """
    color_mapping = {
        'black': '0;30',
        'red': '0;31',
        'green': '0;32',
        'brown': '0;33',
        'blue': '0;34',
        'magenta': '0;35',
        'cyan': '0;36',
        'lightgrey': '0;37',
        'default': '0;39',
        'darkgrey': '1;30',
        'lightred': '1;31',
        'lightgreen': '1;32',
        'yellow': '1;33',
        'lightblue': '1;34',
        'lightmagenta': '1;35',
        'lightcyan': '1;36',
        'white': '1;37'}

    if sys.platform == 'win32' and OutStream is None:
        # On Windows do not colorize text unless in IPython
        return text

    color_code = color_mapping.get(color, '0;39')
    return u'\033[{0}m{1}\033[0m'.format(color_code, text)


def color_print(*args, **kwargs):
    """
    Prints colors and styles to the terminal uses ANSI escape
    sequences.

    ::

       color_print('This is the color ', 'default', 'GREEN', 'green')

    Parameters
    ----------
    positional args : strings
        The positional arguments come in pairs (*msg*, *color*), where
        *msg* is the string to display and *color* is the color to
        display it in.

        *color* is an ANSI terminal color name.  Must be one of:
        black, red, green, brown, blue, magenta, cyan, lightgrey,
        default, darkgrey, lightred, lightgreen, yellow, lightblue,
        lightmagenta, lightcyan, white, or '' (the empty string).

    fileobj : writeable file-like object, optional
        Where to write to.  Defaults to `sys.stdout`.  If file is not
        a tty (as determined by calling its `isatty` member, if one
        exists), no coloring will be included.

    end : str, optional
        The ending of the message.  Defaults to ``\\n``.  The end will
        be printed after resetting any color or font state.
    """

    fileobj = kwargs.get('file', _stdout)
    end = kwargs.get('end', u'\n')

    write = fileobj.write
    if isatty(fileobj) and USE_COLOR():
        for i in xrange(0, len(args), 2):
            msg = args[i]
            if i + 1 == len(args):
                color = ''
            else:
                color = args[i + 1]

            if isinstance(msg, bytes):
                msg = msg.decode('ascii')

            if color == u'' or color is None:
                write(msg)
            else:
                write(_color_text(msg, color))

        write(end)
    else:
        for i in xrange(0, len(args), 2):
            msg = args[i]
            if isinstance(msg, bytes):
                msg = msg.decode('ascii')
            write(msg)
        write(end)


def strip_ansi_codes(s):
    """
    Remove ANSI color codes from the string.
    """
    return re.sub('\033\[([0-9]+)(;[0-9]+)*m', '', s)


def human_time(seconds):
    """
    Returns a human-friendly time string that is always exactly 6
    characters long.

    Depending on the number of seconds given, can be one of::

        1w 3d
        2d 4h
        1h 5m
        1m 4s
          15s

    Will be in color if console coloring is turned on.

    Parameters
    ----------
    seconds : int
        The number of seconds to represent

    Returns
    -------
    time : str
        A human-friendly representation of the given number of seconds
        that is always exactly 6 characters.
    """
    units = [
        (u'y', 60 * 60 * 24 * 7 * 52),
        (u'w', 60 * 60 * 24 * 7),
        (u'd', 60 * 60 * 24),
        (u'h', 60 * 60),
        (u'm', 60),
        (u's', 1),
        ]

    seconds = int(seconds)

    if seconds < 60:
        return u'   {0:02d}s'.format(seconds)
    for i in xrange(len(units) - 1):
        unit1, limit1 = units[i]
        unit2, limit2 = units[i + 1]
        if seconds >= limit1:
            return u'{0:02d}{1}{2:02d}{3}'.format(
                seconds // limit1, unit1,
                (seconds % limit1) // limit2, unit2)
    return u'  ~inf'


def human_file_size(size):
    """
    Returns a human-friendly string representing a file size
    that is 2-4 characters long.

    For example, depending on the number of bytes given, can be one
    of::

        256b
        64k
        1.1G

    Parameters
    ----------
    size : int
        The size of the file (in bytes)

    Returns
    -------
    size : str
        A human-friendly representation of the size of the file
    """
    suffixes = u' kMGTPEH'
    if size == 0:
        num_scale = 0
    else:
        num_scale = int(math.floor(math.log(size) / math.log(1000)))
    if num_scale > 7:
        suffix = '?'
    else:
        suffix = suffixes[num_scale]
    num_scale = int(math.pow(1000, num_scale))
    value = size / num_scale
    str_value = str(value)
    if str_value[2] == '.':
        str_value = str_value[:2]
    else:
        str_value = str_value[:3]
    return "{0:>3s}{1}".format(str_value, suffix)


class ProgressBar(object):
    """
    A class to display a progress bar in the terminal.

    It is designed to be used either with the `with` statement::

        with ProgressBar(len(items)) as bar:
            for item in enumerate(items):
                bar.update()

    or as a generator::

        for item in ProgressBar(items):
            item.process()
    """
    def __init__(self, total_or_items, file=_stdout):
        """
        Parameters
        ----------
        total_or_items : int or sequence
            If an int, the number of increments in the process being
            tracked.  If a sequence, the items to iterate over.

        file : writable file-like object, optional
            The file to write the progress bar to.  Defaults to
            `sys.stdout`.  If `file` is not a tty (as determined by
            calling its `isatty` member, if any), the scrollbar will
            be completely silent.
        """
        if not isatty(file):
            self.update = self._silent_update
            self._silent = True
        else:
            self._silent = False

        if isiterable(total_or_items):
            self._items = iter(total_or_items)
            self._total = len(total_or_items)
        else:
            try:
                self._total = int(total_or_items)
            except TypeError:
                raise TypeError("First argument must be int or sequence")
            else:
                self._items = iter(xrange(self._total))

        self._file = file
        self._start_time = time.time()

        self._should_handle_resize = (
            _CAN_RESIZE_TERMINAL and isatty(self._file))
        self._handle_resize()
        if self._should_handle_resize:
            signal.signal(signal.SIGWINCH, self._handle_resize)
            self._signal_set = True
        else:
            self._signal_set = False

        self._human_total = human_file_size(self._total)
        self.update(0)

    def _handle_resize(self, signum=None, frame=None):
        if self._should_handle_resize:
            data = fcntl.ioctl(self._file, termios.TIOCGWINSZ, '\0' * 8)
            arr = np.fromstring(data, dtype=np.int16)
            terminal_width = arr[1]
        else:
            terminal_width = os.environ.get('COLUMNS', 78)
        self._bar_length = terminal_width - 37

    def __enter__(self):
        return self

    def __exit__(self, exc_type, exc_value, traceback):
        if not self._silent:
            if exc_type is None:
                self.update(self._total)
            self._file.write('\n')
            self._file.flush()
            if self._signal_set:
                signal.signal(signal.SIGWINCH, signal.SIG_DFL)

    def __iter__(self):
        return self

    def next(self):
        try:
            rv =  next(self._items)
        except StopIteration:
            self.__exit__(None, None, None)
            raise
        else:
            self.update()
            return rv

    def update(self, value=None):
        """
        Update the progress bar to the given value (out of the total
        given to the constructor.
        """
        if value is None:
            value = self._current_value = self._current_value + 1
        else:
            self._current_value = value
        if self._total == 0:
            frac = 1.0
        else:
            frac = float(value) / float(self._total)

        file = self._file
        write = file.write

        bar_fill = int(float(self._bar_length) * frac)
        write(u'\r|')
        color_print(u'=' * bar_fill, 'blue', file=file, end=u'')
        if bar_fill < self._bar_length:
            color_print(u'>', 'green', file=file, end=u'')
            write(u'-' * (self._bar_length - bar_fill - 1))
        write(u'|')

        if value >= self._total:
            t = time.time() - self._start_time
            prefix = u'     '
        elif value <= 0:
            t = None
            prefix = u''
        else:
            t = ((time.time() - self._start_time) * (1.0 - frac)) / frac
            prefix = u' ETA '
        write(u' {0:>4s}/{1:>4s}'.format(
            human_file_size(value),
            self._human_total))
        write(u' ({0:>6s}%)'.format(u'{0:.2f}'.format(frac * 100.0)))
        write(prefix)
        if t is not None:
            write(human_time(t))
        self._file.flush()

    def _silent_update(self, value=None):
        pass

    @classmethod
    def map(cls, function, items, multiprocess=False, file=_stdout):
        """
        Does a `map` operation while displaying a progress bar with
        percentage complete.

        ::

            def work(i):
                print(i)

            ProgressBar.map(work, range(50))

        Parameters
        ----------
        function : function
            Function to call for each step

        items : sequence
            Sequence where each element is a tuple of arguments to pass to
            *function*.

        multiprocess : bool, optional
            If `True`, use the `multiprocessing` module to distribute each
            task to a different processor core.

        file : writeable file-like object, optional
            The file to write the progress bar to.  Defaults to
            `sys.stdout`.  If `file` is not a tty (as determined by
            calling its `isatty` member, if any), the scrollbar will
            be completely silent.
        """
        results = []

        with cls(len(items), file=file) as bar:
            step_size = max(200, bar._bar_length)
            steps = max(int(float(len(items)) / step_size), 1)
            if not multiprocess:
                for i, item in enumerate(items):
                    function(item)
                    if (i % steps) == 0:
                        bar.update(i)
            else:
                import multiprocessing
                p = multiprocessing.Pool()
                for i, result in enumerate(
                    p.imap_unordered(function, items, steps)):
                    bar.update(i)
                    results.append(result)

        return results

    @deprecated('0.3', alternative='ProgressBar')
    @classmethod
    def iterate(cls, items, file=_stdout):
        """
        Iterate over a sequence while indicating progress with a progress
        bar in the terminal.

        ::

            for item in ProgressBar.iterate(items):
                pass

        Parameters
        ----------
        items : sequence
            A sequence of items to iterate over

        file : writeable file-like object, optional
            The file to write the progress bar to.  Defaults to
            `sys.stdout`.  If `file` is not a tty (as determined by
            calling its `isatty` member, if any), the scrollbar will
            be completely silent.

        Returns
        -------
        generator :
            A generator over `items`
        """
        return cls(items, file=file)


class Spinner(object):
    """
    A class to display a spinner in the terminal.

    It is designed to be used with the `with` statement::

        with Spinner("Reticulating splines", "green") as s:
            for item in enumerate(items):
                s.next()
    """
    _default_unicode_chars = u"◓◑◒◐"
    _default_ascii_chars = u"-/|\\"

    def __init__(self, msg, color='default', file=_stdout, step=1,
                 chars=None):
        """
        Parameters
        ----------
        msg : str
            The message to print

        color : str, optional
            An ANSI terminal color name.  Must be one of: black, red,
            green, brown, blue, magenta, cyan, lightgrey, default,
            darkgrey, lightred, lightgreen, yellow, lightblue,
            lightmagenta, lightcyan, white.

        file : writeable file-like object, optional
            The file to write the spinner to.  Defaults to
            `sys.stdout`.  If `file` is not a tty (as determined by
            calling its `isatty` member, if any), the scrollbar will
            be completely silent.

        step : int, optional
            Only update the spinner every *step* steps

        chars : str, optional
            The character sequence to use for the spinner
        """
        self._msg = msg
        self._color = color
        self._file = file
        self._step = step
        if chars is None:
            if USE_UNICODE():
                chars = self._default_unicode_chars
            else:
                chars = self._default_ascii_chars
        self._chars = chars

        self._silent = not isatty(file)

    def _iterator(self):
        chars = self._chars
        index = 0
        file = self._file
        write = file.write
        flush = file.flush

        while True:
            write(u'\r')
            color_print(self._msg, self._color, file=file, end=u'')
            write(u' ')
            write(chars[index])
            flush()
            yield

            for i in xrange(self._step):
                yield

            index += 1
            if index == len(chars):
                index = 0

    def __enter__(self):
        if self._silent:
            return self._silent_iterator()
        else:
            return self._iterator()

    def __exit__(self, exc_type, exc_value, traceback):
        file = self._file
        write = file.write
        flush = file.flush

        if not self._silent:
            write(u'\r')
            color_print(self._msg, self._color, file=file, end=u'')
        if exc_type is None:
            color_print(u' [Done]', 'green', file=file)
        else:
            color_print(u' [Failed]', 'red', file=file)
        flush()

    def _silent_iterator(self):
        color_print(self._msg, self._color, file=self._file, end=u'')
        self._file.flush()

        while True:
            yield


class ProgressBarOrSpinner(object):
    """
    A class that displays either a `ProgressBar` or `Spinner`
    depending on whether the total size of the operation is
    known or not.

    It is designed to be used with the `with` statement::

        if file.has_length():
            length = file.get_length()
        else:
            length = None
        bytes_read = 0
        with ProgressBarOrSpinner(length) as bar:
            while file.read(blocksize):
                bytes_read += blocksize
                bar.update(bytes_read)
    """

    def __init__(self, total, msg, color='default', file=_stdout):
        """
        Parameters
        ----------
        total : int or None
            If an int, the number of increments in the process being
            tracked and a `ProgressBar` is displayed.  If `None`, a
            `Spinner` is displayed.

        msg : str
            The message to display above the `ProgressBar` or
            alongside the `Spinner`.

        color : str, optional
            The color of `msg`, if any.  Must be an ANSI terminal
            color name.  Must be one of: black, red, green, brown,
            blue, magenta, cyan, lightgrey, default, darkgrey,
            lightred, lightgreen, yellow, lightblue, lightmagenta,
            lightcyan, white.

        file : writable file-like object, optional
            The file to write the to.  Defaults to `sys.stdout`.  If
            `file` is not a tty (as determined by calling its `isatty`
            member, if any), only `msg` will be displayed: the
            `ProgressBar` or `Spinner` will be silent.
        """
        if total is None or not isatty(file):
            self._is_spinner = True
            self._obj = Spinner(msg, color=color, file=file)
        else:
            self._is_spinner = False
            color_print(msg, color, file=file)
            self._obj = ProgressBar(total, file=file)

    def __enter__(self):
        self._iter = self._obj.__enter__()
        return self

    def __exit__(self, exc_type, exc_value, traceback):
        return self._obj.__exit__(exc_type, exc_value, traceback)

    def update(self, value):
        """
        Update the progress bar to the given value (out of the total
        given to the constructor.
        """
        if self._is_spinner:
            next(self._iter)
        else:
            self._obj.update(value)


def print_code_line(line, col=None, file=_stdout, tabwidth=8, width=70):
    u"""
    Prints a line of source code, highlighting a particular character
    position in the line.  Useful for displaying the context of error
    messages.

    If the line is more than `width` characters, the line is truncated
    accordingly and '…' characters are inserted at the front and/or
    end.

    It looks like this::

        there_is_a_syntax_error_here :
                                     ^

    Parameters
    ----------
    line : unicode
        The line of code to display

    col : int, optional
        The character in the line to highlight.  `col` must be less
        than `len(line)`.

    file : writeable file-like object, optional
        Where to write to.  Defaults to `sys.stdout`.

    tabwidth : int, optional
        The number of spaces per tab (``'\\t'``) character.  Default
        is 8.  All tabs will be converted to spaces to ensure that the
        caret lines up with the correct column.

    width : int, optional
        The width of the display, beyond which the line will be
        truncated.  Defaults to 70 (this matches the default in the
        standard library's `textwrap` module).
    """
    write = file.write

    if col is not None:
        assert col < len(line)
        ntabs = line[:col].count(u'\t')
        col += ntabs * (tabwidth - 1)

    line = line.rstrip(u'\n')
    line = line.replace(u'\t', u' ' * tabwidth)

    if col is not None and col > width:
        new_col = min(width // 2, len(line) - col)
        offset = col - new_col
        line = line[offset + 1:]
        new_col = col
        col -= offset
        width = width - 3
        color_print(u'…', 'darkgrey', file=file, end=u'')

    if len(line) > width:
        write(line[:width - 1])
        color_print(u'…', 'darkgrey', file=file)
    else:
        write(line)
        write(u'\n')

    if col is not None:
        write(u' ' * col)
        color_print(u'^', 'red', file=file)


# The following four Getch* classes implement unbuffered character reading from
# stdin on Windows, linux, MacOSX.  This is taken directly from ActiveState
# Code Recipes:
# http://code.activestate.com/recipes/134892-getch-like-unbuffered-character-reading-from-stdin/
#

class Getch(object):
    """Get a single character from standard input without screen echo.

    Returns
    -------
    char : str (one character)
    """
    def __init__(self):
        try:
            self.impl = _GetchWindows()
        except ImportError:
            try:
                self.impl = _GetchMacCarbon()
            except (ImportError, AttributeError):
                self.impl = _GetchUnix()

    def __call__(self):
        return self.impl()


class _GetchUnix(object):
    def __init__(self):
        import tty
        import sys
        import termios  # import termios now or else you'll get the Unix
                        # version on the Mac

    def __call__(self):
        import sys
        import tty
        import termios
        fd = sys.stdin.fileno()
        old_settings = termios.tcgetattr(fd)
        try:
            tty.setraw(sys.stdin.fileno())
            ch = sys.stdin.read(1)
        finally:
            termios.tcsetattr(fd, termios.TCSADRAIN, old_settings)
        return ch


class _GetchWindows(object):
    def __init__(self):
        import msvcrt

    def __call__(self):
        import msvcrt
        return msvcrt.getch()


class _GetchMacCarbon(object):
    """
    A function which returns the current ASCII key that is down;
    if no ASCII key is down, the null string is returned.  The
    page http://www.mactech.com/macintosh-c/chap02-1.html was
    very helpful in figuring out how to do this.
    """
    def __init__(self):
        import Carbon
        Carbon.Evt  # see if it has this (in Unix, it doesn't)

    def __call__(self):
        import Carbon
        if Carbon.Evt.EventAvail(0x0008)[0] == 0:  # 0x0008 is the keyDownMask
            return ''
        else:
            #
            # The event contains the following info:
            # (what,msg,when,where,mod)=Carbon.Evt.GetNextEvent(0x0008)[1]
            #
            # The message (msg) contains the ASCII char which is
            # extracted with the 0x000000FF charCodeMask; this
            # number is converted to an ASCII character with chr() and
            # returned
            #
            (what, msg, when, where, mod) = Carbon.Evt.GetNextEvent(0x0008)[1]
            return chr(msg & 0x000000FF)<|MERGE_RESOLUTION|>--- conflicted
+++ resolved
@@ -19,11 +19,7 @@
     import signal
     _CAN_RESIZE_TERMINAL = True
 except ImportError:
-<<<<<<< HEAD
-    _CAN_RESIZE_TERMNIAL = False
-=======
     _CAN_RESIZE_TERMINAL = False
->>>>>>> 5b4fb260
 
 import numpy as np
 
